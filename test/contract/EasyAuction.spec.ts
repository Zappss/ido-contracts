--- conflicted
+++ resolved
@@ -763,7 +763,7 @@
           auctionId,
           sellOrders[0].sellAmount.mul(price.buyAmount).div(price.sellAmount),
           sellOrders[0].sellAmount,
-          encodeOrder(reverseOrderPrice(initialAuctionOrder)),
+          encodeOrder(getClearingPriceFromInitialOrder(initialAuctionOrder)),
         );
       const auctionData = await easyAuction.auctionData(auctionId);
       expect(auctionData.clearingPriceOrder).to.equal(encodeOrder(price));
@@ -813,7 +813,7 @@
           auctionId,
           sellOrders[0].sellAmount.mul(price.buyAmount).div(price.sellAmount),
           sellOrders[0].sellAmount,
-          encodeOrder(reverseOrderPrice(initialAuctionOrder)),
+          encodeOrder(getClearingPriceFromInitialOrder(initialAuctionOrder)),
         );
       const auctionData = await easyAuction.auctionData(auctionId);
       expect(auctionData.clearingPriceOrder).to.equal(encodeOrder(price));
@@ -876,7 +876,7 @@
             .mul(price.buyAmount)
             .div(price.sellAmount),
           sellOrders[0].sellAmount.mul(3),
-          encodeOrder(reverseOrderPrice(initialAuctionOrder)),
+          encodeOrder(getClearingPriceFromInitialOrder(initialAuctionOrder)),
         );
       const auctionData = await easyAuction.auctionData(auctionId);
       expect(auctionData.clearingPriceOrder).to.equal(
@@ -930,7 +930,7 @@
           auctionId,
           initialAuctionOrder.sellAmount,
           sellOrders[0].sellAmount,
-          encodeOrder(reverseOrderPrice(initialAuctionOrder)),
+          encodeOrder(getClearingPriceFromInitialOrder(initialAuctionOrder)),
         );
       const auctionData = await easyAuction.auctionData(auctionId);
       expect(auctionData.clearingPriceOrder).to.equal(
@@ -3163,15 +3163,9 @@
       };
       let sellOrders = [
         {
-<<<<<<< HEAD
-          sellAmount: ethers.utils.parseEther("1").div(2),
-          buyAmount: ethers.utils.parseEther("1").div(2).sub(1),
-          userId: BigNumber.from(3),
-=======
           sellAmount: ethers.utils.parseEther("1").div(4),
           buyAmount: ethers.utils.parseEther("1").div(4).sub(1),
-          userId: BigNumber.from(2),
->>>>>>> 757b49bb
+          userId: BigNumber.from(3),
         },
       ];
       const {
