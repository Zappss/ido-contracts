--- conflicted
+++ resolved
@@ -70,6 +70,7 @@
           0,
           ethers.utils.parseEther("1"),
           1,
+          0,
         ),
       ).to.be.revertedWith("cannot auction zero tokens");
     });
@@ -92,6 +93,7 @@
           ethers.utils.parseEther("1"),
           0,
           1,
+          0,
         ),
       ).to.be.revertedWith("tokens cannot be auctioned for free");
     });
@@ -293,56 +295,7 @@
         balanceBeforeOrderPlacement.sub(transferredbiddingTokenAmount),
       );
     });
-<<<<<<< HEAD
-    it("places a new order via fallbackPrevSellOrder", async () => {
-      const {
-        auctioningToken,
-        biddingToken,
-      } = await createTokensAndMintAndApprove(
-        easyAuction,
-        [user_1, user_2],
-        hre,
-      );
-      const auctionId: BigNumber = await sendTxAndGetReturnValue(
-        easyAuction,
-        "initiateAuction(address,address,uint256,uint256,uint96,uint96,uint256,uint256)",
-        auctioningToken.address,
-        biddingToken.address,
-        60 * 60,
-        60 * 60,
-        ethers.utils.parseEther("1"),
-        ethers.utils.parseEther("1"),
-        1,
-        0,
-      );
-
-      const balanceBeforeOrderPlacement = await biddingToken.balanceOf(
-        user_1.address,
-      );
-      const sellAmount = ethers.utils.parseEther("1").add(1);
-      const buyAmount = ethers.utils.parseEther("1");
-      const arbitraryElement =
-        "0x0000000000000000000001000000000000000000000000000000000000000005";
-      await easyAuction.placeSellOrders(
-        auctionId,
-        [buyAmount],
-        [sellAmount],
-        [arbitraryElement],
-        [queueStartElement],
-      );
-      const transferredbiddingTokenAmount = sellAmount;
-
-      expect(await biddingToken.balanceOf(easyAuction.address)).to.equal(
-        transferredbiddingTokenAmount,
-      );
-      expect(await biddingToken.balanceOf(user_1.address)).to.equal(
-        balanceBeforeOrderPlacement.sub(transferredbiddingTokenAmount),
-      );
-    });
-    it("fallbackPrevSellOrder does not place an order twice", async () => {
-=======
     it("an order is only placed once", async () => {
->>>>>>> b1acaf5e
       const {
         auctioningToken,
         biddingToken,
@@ -2119,57 +2072,6 @@
         "revert no longer in order placement and cancelation phase",
       );
     });
-<<<<<<< HEAD
-    it("cancels an order via fallbackPrevSellOrder", async () => {
-      const initialAuctionOrder = {
-        sellAmount: ethers.utils.parseEther("1"),
-        buyAmount: ethers.utils.parseEther("1"),
-        userId: BigNumber.from(0),
-      };
-      const sellOrders = [
-        {
-          sellAmount: ethers.utils.parseEther("1").div(2).add(1),
-          buyAmount: ethers.utils.parseEther("1").div(2),
-          userId: BigNumber.from(0),
-        },
-      ];
-      const {
-        auctioningToken,
-        biddingToken,
-      } = await createTokensAndMintAndApprove(
-        easyAuction,
-        [user_1, user_2],
-        hre,
-      );
-
-      const auctionId: BigNumber = await sendTxAndGetReturnValue(
-        easyAuction,
-        "initiateAuction(address,address,uint256,uint256,uint96,uint96,uint256,uint256)",
-        auctioningToken.address,
-        biddingToken.address,
-        60 * 60,
-        60 * 60,
-        initialAuctionOrder.sellAmount,
-        initialAuctionOrder.buyAmount,
-        1,
-        0,
-      );
-      await placeOrders(easyAuction, sellOrders, auctionId, hre);
-
-      const arbitraryElement =
-        "0x0000000000000000000001000000000000000000000000000000000000000005";
-      await expect(
-        easyAuction.cancelSellOrders(auctionId, [encodeOrder(sellOrders[0])]),
-      )
-        .to.emit(biddingToken, "Transfer")
-        .withArgs(
-          easyAuction.address,
-          user_1.address,
-          sellOrders[0].sellAmount,
-        );
-    });
-=======
->>>>>>> b1acaf5e
     it("can't cancel orders twice", async () => {
       const initialAuctionOrder = {
         sellAmount: ethers.utils.parseEther("1"),
