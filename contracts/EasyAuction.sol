--- conflicted
+++ resolved
@@ -358,7 +358,6 @@
             if (nextOrder == IterableOrderedOrderSet.QUEUE_END) {
                 break;
             }
-<<<<<<< HEAD
             previousOrder = currentOrder;
             currentOrder = nextOrder;
             (, buyAmountOfIter, sellAmountOfIter) = currentOrder.decodeOrder();
@@ -400,49 +399,6 @@
                     sellAmountOfIter.sub(uncoveredSellVolumeOfIter);
                 auctionData[auctionId]
                     .volumeClearingPriceOrder = sellAmountClearingOrder
-=======
-        }
-        uint256 sumBuyAmount =
-            sumBidAmount.mul(priceNumerator).div(priceDenominator);
-        if (price == iterOrder) {
-            // case 1: one sellOrder is partially filled
-            // The partially filled order is the iterOrder, if:
-            // 1) The sumBuyAmounts is not bigger than the intitial order's sell amount
-            // i.e, sellAmount >= sumBuyAmount
-            // 2) The volume of the particial order is not bigger than its sell volume
-            // i.e. auctionData[auctionId].volumeClearingPriceOrder <= sellAmountOfIter,
-            (, , uint96 sellAmountOfIter) = iterOrder.decodeOrder();
-            uint256 clearingOrderBuyAmount =
-                auctioneerSellAmount.sub(sumBuyAmount);
-            // Attention: This conversion can prevent closing auctions, if rounding down
-            // to uint96 does fail. Should not happen, unless token has more than 18 digits
-            // or prices are huge.
-            auctionData[auctionId].volumeClearingPriceOrder = (
-                clearingOrderBuyAmount.mul(priceDenominator).div(priceNumerator)
-            )
-                .toUint96();
-            sumBuyAmount = sumBuyAmount.add(
-                auctionData[auctionId].volumeClearingPriceOrder
-            );
-            require(
-                auctionData[auctionId].volumeClearingPriceOrder <=
-                    sellAmountOfIter,
-                "order can not be clearing order"
-            );
-            auctionData[auctionId].clearingPriceOrder = iterOrder;
-        } else {
-            if (sumBuyAmount < auctioneerSellAmount) {
-                // case 2: initialAuction order is partially filled
-                // We require that the price was the initialOrderLimit price's inverse
-                // as this ensures that the for-loop iterated through all orders
-                // and all orders are considered
-                require(
-                    priceNumerator.mul(auctioneerBuyAmount) ==
-                        auctioneerSellAmount.mul(priceDenominator),
-                    "supplied price must be inverse initialOrderLimit"
-                );
-                auctionData[auctionId].volumeClearingPriceOrder = sumBuyAmount
->>>>>>> 9adea698
                     .toUint96();
                 currentBidSum = currentBidSum.sub(uncoveredSellVolumeOfIter);
                 auctionData[auctionId].clearingPriceOrder = currentOrder;
@@ -524,32 +480,9 @@
                 // Case 4,8: Auction partially filled
                 auctionData[auctionId]
                     .clearingPriceOrder = IterableOrderedOrderSet.encodeOrder(
-<<<<<<< HEAD
                     auctioneerUserId,
                     fullAuctionedAmount,
                     minAuctionedBuyAmount
-=======
-                    auctioneerId,
-                    priceNumerator,
-                    priceDenominator
-                );
-            } else {
-                // case 3: no order is partially filled
-                // In this case the sumBuyAmount must be equal to
-                // the sellAmount of the initialAuctionOrder, without
-                // any rounding errors.
-                // This price is always existing as we can choose
-                // priceNumerator = sellAmount and priceDenominator = sumSellAmount
-                auctionData[auctionId].clearingPriceOrder = price;
-                require(
-                    sumBuyAmount == auctioneerSellAmount,
-                    "price is not clearing price"
-                );
-                require(
-                    priceNumerator.mul(auctioneerBuyAmount) <=
-                        auctioneerSellAmount.mul(priceDenominator),
-                    "clearing price is better than initialAuctionOrder"
->>>>>>> 9adea698
                 );
                 auctionData[auctionId].volumeClearingPriceOrder = currentBidSum
                     .mul(fullAuctionedAmount)
